max_width = 80
use_small_heuristics = "max"
<<<<<<< HEAD
#
# Sadly, this option is only available on nigthly -- and without it, comments
# can go to arbitrary width.  Looking forward to being able to turn it on!
#
=======

# Unfortunately, this feature is only available on nightly. :|  Without it,
# comments can be of arbitrary width (!) so they need to be manually verified.
>>>>>>> 700b2609
# wrap_comments = true<|MERGE_RESOLUTION|>--- conflicted
+++ resolved
@@ -1,13 +1,6 @@
 max_width = 80
 use_small_heuristics = "max"
-<<<<<<< HEAD
-#
-# Sadly, this option is only available on nigthly -- and without it, comments
-# can go to arbitrary width.  Looking forward to being able to turn it on!
-#
-=======
 
 # Unfortunately, this feature is only available on nightly. :|  Without it,
 # comments can be of arbitrary width (!) so they need to be manually verified.
->>>>>>> 700b2609
 # wrap_comments = true