--- conflicted
+++ resolved
@@ -2,11 +2,7 @@
 
 ```
 $ humility --version
-<<<<<<< HEAD
-humility 0.10.10
-=======
 humility 0.10.15
->>>>>>> 07509e85
 
 ```
 
@@ -14,10 +10,6 @@
 
 ```
 $ humility -V
-<<<<<<< HEAD
-humility 0.10.10
-=======
 humility 0.10.15
->>>>>>> 07509e85
 
 ```