Various tests to check for the presence of the `--chip` option, even though it
(for the moment) does nothing, as it's depended upon by Hubris.  (See the
comment above the option declaration for details and rationale.)

```
$ humility --chip -V
? failed
error: The argument '--chip <CHIP>' requires a value but none was supplied

For more information try --help

```

```
$ humility --chip this-can-be-anything -V
<<<<<<< HEAD
humility 0.10.10
=======
humility 0.10.15
>>>>>>> 07509e85

```

```
$ humility -c -V
? failed
error: The argument '--chip <CHIP>' requires a value but none was supplied

For more information try --help

```

```
$ humility -c apx432 -V
<<<<<<< HEAD
humility 0.10.10
=======
humility 0.10.15
>>>>>>> 07509e85

```
<|MERGE_RESOLUTION|>--- conflicted
+++ resolved
@@ -13,11 +13,7 @@
 
 ```
 $ humility --chip this-can-be-anything -V
-<<<<<<< HEAD
-humility 0.10.10
-=======
 humility 0.10.15
->>>>>>> 07509e85
 
 ```
 
@@ -32,10 +28,6 @@
 
 ```
 $ humility -c apx432 -V
-<<<<<<< HEAD
-humility 0.10.10
-=======
 humility 0.10.15
->>>>>>> 07509e85
 
 ```
