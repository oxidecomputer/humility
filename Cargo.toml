--- conflicted
+++ resolved
@@ -227,11 +227,7 @@
 strum_macros = "0.22"
 syn = "1.0"
 tempfile = "3.3"
-<<<<<<< HEAD
-termimad = "0.20"
-=======
 termimad = "0.21"
->>>>>>> dc485236
 termios = "0.3" # not usable on windows!
 toml = "0.5"
 trycmd = "0.13.2"
