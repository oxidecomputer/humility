# Looking to bump the humility version? Check `humility-bin`
#

[workspace]
members = [
    "humility-arch-arm",
    "humility-arch-cortex",
    "humility-bin",
    "humility-cmd",
    "humility-cli",
    "humility-core",
    "humility-doppel",
    "humility-dump-agent",
    "humility-hiffy",
    "humility-i2c",
    "humility-idol",
    "humility-jefe",
    "humility-log",
    "humility-net-core",
    "humility-pmbus",
    "humility-stack",
    "humility-probes-core",
    "cmd/apptable",
    "cmd/auxflash",
    "cmd/bankerase",
    "cmd/console-proxy",
    "cmd/counters",
    "cmd/dashboard",
    "cmd/debugmailbox",
    "cmd/diagnose",
    "cmd/doc",
    "cmd/dump",
    "cmd/tofino-eeprom",
    "cmd/etm",
    "cmd/exec",
    "cmd/extract",
    "cmd/flash",
    "cmd/gdb",
    "cmd/gimlet",
    "cmd/gpio",
    "cmd/hash",
    "cmd/hiffy",
    "cmd/host",
    "cmd/hydrate",
    "cmd/rpc",
    "cmd/i2c",
    "cmd/ibc",
    "cmd/itm",
    "cmd/jefe",
    "cmd/lpc55gpio",
    "cmd/lsusb",
    "cmd/manifest",
    "cmd/map",
    "cmd/monorail",
    "cmd/mwocp",
    "cmd/net",
    "cmd/openocd",
    "cmd/pmbus",
    "cmd/power",
    "cmd/probe",
    "cmd/qspi",
    "cmd/readmem",
    "cmd/readvar",
    "cmd/rebootleby",
    "cmd/registers",
    "cmd/reset",
    "cmd/rencm",
    "cmd/rendmp",
    "cmd/repl",
    "cmd/ringbuf",
    "cmd/sensors",
    "cmd/spctrl",
    "cmd/spd",
    "cmd/spi",
    "cmd/stackmargin",
    "cmd/stmsecure",
    "cmd/tasks",
    "cmd/test",
    "cmd/validate",
    "cmd/vpd",
    "cmd/writeword",
    "xtask",
]
resolver = "2"

[workspace.dependencies]
# `git`-based deps
gimlet-inspector-protocol = { git = "https://github.com/oxidecomputer/gimlet-inspector-protocol" }
hif = { git = "https://github.com/oxidecomputer/hif" }
humpty = { git = "https://github.com/oxidecomputer/humpty", version = "0.1.3" }
idol = {git = "https://github.com/oxidecomputer/idolatry.git"}
idt8a3xxxx = { git = "https://github.com/oxidecomputer/idt8a3xxxx" }
pmbus = { git = "https://github.com/oxidecomputer/pmbus" }
spd = { git = "https://github.com/oxidecomputer/spd" }
serialport = { git = "https://github.com/jgallagher/serialport-rs", branch = "illumos-support" }
tlvc = { git = "https://github.com/oxidecomputer/tlvc" }
tlvc-text = {git = "https://github.com/oxidecomputer/tlvc"}
vsc7448-info = { git = "https://github.com/oxidecomputer/vsc7448.git" }
vsc7448-types = { git = "https://github.com/oxidecomputer/vsc7448.git" }
ipcc-data = { git = "https://github.com/oxidecomputer/ipcc-data" }

#
# We depend on the oxide-stable branch of Oxide's fork of probe-rs to assure
# that we can float necessary patches on probe-rs.
#
probe-rs = { git = "https://github.com/oxidecomputer/probe-rs.git", branch = "oxide-v0.12.0" }

#
# We need the fix for https://github.com/capstone-rust/capstone-rs/issues/84,
# which upstream seems uninterested in fixing.
#
capstone = {git = "https://github.com/oxidecomputer/capstone-rs.git"}

# Local `path`-based deps
humility = { path = "./humility-core", package = "humility-core" }
humility-arch-arm = { path = "./humility-arch-arm" }
humility-cortex = { path = "./humility-arch-cortex" }
humility-cmd = { path = "./humility-cmd", default-features = false }
humility-cli = { path = "./humility-cli" }
humility-dump-agent = { path = "./humility-dump-agent" }
humility-doppel = { path = "./humility-doppel" }
humility-hiffy = { path = "./humility-hiffy" }
humility-i2c = { path = "./humility-i2c" }
humility-idol = { path = "./humility-idol" }
humility-jefe = { path = "./humility-jefe" }
humility_load_derive = { path = "./load_derive" }
humility-log = { path = "./humility-log" }
humility-net-core = { path = "./humility-net-core" }
humility-pmbus = { path = "./humility-pmbus" }
humility-probes-core = { path = "./humility-probes-core" }
humility-stack = { path = "./humility-stack" }
cmd-apptable = { path = "./cmd/apptable", package = "humility-cmd-apptable" }
cmd-auxflash = { path = "./cmd/auxflash", package = "humility-cmd-auxflash" }
cmd-bankerase = { path = "./cmd/bankerase", package = "humility-cmd-bankerase" }
cmd-console-proxy = { path = "./cmd/console-proxy", package = "humility-cmd-console-proxy" }
cmd-counters = { path = "./cmd/counters", package = "humility-cmd-counters" }
cmd-dashboard = { path = "./cmd/dashboard", package = "humility-cmd-dashboard" }
cmd-diagnose = { path = "./cmd/diagnose", package = "humility-cmd-diagnose" }
cmd-debugmailbox = { path = "./cmd/debugmailbox", package = "humility-cmd-debugmailbox" }
cmd-doc = { path = "./cmd/doc", package = "humility-cmd-doc" }
cmd-dump = { path = "./cmd/dump", package = "humility-cmd-dump" }
cmd-tofino-eeprom = { path = "./cmd/tofino-eeprom", package = "humility-cmd-tofino-eeprom" }
cmd-etm = { path = "./cmd/etm", package = "humility-cmd-etm" }
cmd-exec = { path = "./cmd/exec", package = "humility-cmd-exec" }
cmd-extract = { path = "./cmd/extract", package = "humility-cmd-extract" }
cmd-flash = { path = "./cmd/flash", package = "humility-cmd-flash" }
cmd-gdb = { path = "./cmd/gdb", package = "humility-cmd-gdb" }
cmd-gimlet = { path = "./cmd/gimlet", package = "humility-cmd-gimlet" }
cmd-gpio = { path = "./cmd/gpio", package = "humility-cmd-gpio" }
cmd-hash = { path = "./cmd/hash", package = "humility-cmd-hash" }
cmd-hiffy = { path = "./cmd/hiffy", package = "humility-cmd-hiffy" }
cmd-host = { path = "./cmd/host", package = "humility-cmd-host" }
cmd-hydrate = { path = "./cmd/hydrate", package = "humility-cmd-hydrate" }
cmd-i2c = { path = "./cmd/i2c", package = "humility-cmd-i2c" }
cmd-ibc = { path = "./cmd/ibc", package = "humility-cmd-ibc" }
cmd-itm = { path = "./cmd/itm", package = "humility-cmd-itm" }
cmd-jefe = { path = "./cmd/jefe", package = "humility-cmd-jefe" }
cmd-lpc55gpio = { path = "./cmd/lpc55gpio", package = "humility-cmd-lpc55gpio" }
cmd-lsusb = { path = "./cmd/lsusb", package = "humility-cmd-lsusb" }
cmd-manifest = { path = "./cmd/manifest", package = "humility-cmd-manifest" }
cmd-map = { path = "./cmd/map", package = "humility-cmd-map" }
cmd-monorail = { path = "./cmd/monorail", package = "humility-cmd-monorail" }
cmd-mwocp = { path = "./cmd/mwocp", package = "humility-cmd-mwocp" }
cmd-net = { path = "./cmd/net", package = "humility-cmd-net" }
cmd-openocd = { path = "./cmd/openocd", package = "humility-cmd-openocd" }
cmd-pmbus = { path = "./cmd/pmbus", package = "humility-cmd-pmbus" }
cmd-power = { path = "./cmd/power", package = "humility-cmd-power" }
cmd-powershelf = { path = "./cmd/powershelf", package = "humility-cmd-powershelf" }
cmd-probe = { path = "./cmd/probe", package = "humility-cmd-probe" }
cmd-qspi = { path = "./cmd/qspi", package = "humility-cmd-qspi" }
cmd-readmem = { path = "./cmd/readmem", package = "humility-cmd-readmem" }
cmd-readvar = { path = "./cmd/readvar", package = "humility-cmd-readvar" }
cmd-rebootleby = { path = "./cmd/rebootleby", package = "humility-cmd-rebootleby" }
cmd-registers = { path = "./cmd/registers", package = "humility-cmd-registers" }
cmd-reset = { path = "./cmd/reset", package = "humility-cmd-reset" }
cmd-rencm = { path = "./cmd/rencm", package = "humility-cmd-rencm" }
cmd-rendmp = { path = "./cmd/rendmp", package = "humility-cmd-rendmp" }
cmd-ringbuf = { path = "./cmd/ringbuf", package = "humility-cmd-ringbuf" }
cmd-rpc = { path = "./cmd/rpc", package = "humility-cmd-rpc" }
cmd-sbrmi = { path = "./cmd/sbrmi", package = "humility-cmd-sbrmi" }
cmd-sensors = { path = "./cmd/sensors", package = "humility-cmd-sensors" }
cmd-spctrl = { path = "./cmd/spctrl", package = "humility-cmd-spctrl" }
cmd-spd = { path = "./cmd/spd", package = "humility-cmd-spd" }
cmd-spi = { path = "./cmd/spi", package = "humility-cmd-spi" }
cmd-stackmargin = { path = "./cmd/stackmargin", package = "humility-cmd-stackmargin" }
cmd-stmsecure = { path = "./cmd/stmsecure", package = "humility-cmd-stmsecure" }
cmd-tasks = { path = "./cmd/tasks", package = "humility-cmd-tasks" }
cmd-test = { path = "./cmd/test", package = "humility-cmd-test" }
cmd-validate = { path = "./cmd/validate", package = "humility-cmd-validate" }
cmd-vpd = { path = "./cmd/vpd", package = "humility-cmd-vpd" }
cmd-writeword = { path = "./cmd/writeword", package = "humility-cmd-writeword" }

# crates.io deps
anyhow = { version = "1.0.44", features = ["backtrace"] }
atty = "0.2"
bitfield = "0.13.2"
byteorder = "1.3.4"
cargo_metadata = "0.12.0"
cargo-readme = "3.3.1"
chrono = "0.4.38"
clap = { version = "3.0.12", features = ["derive", "env"] }
colored = "2.0.0"
crc-any = "2.3.5"
crossbeam-channel = "0.5.6"
crossterm = "0.20.0"
csv = "1.1.3"
ctrlc = "3.1.5"
env_logger = "0.9.0"
fallible-iterator = "0.2.0"
gimli = "0.22.0"
goblin = "0.2"
hubpack = "0.1.1"
ihex = "3.0"
indexmap = { version = "1.7", features = ["serde-1"] }
indicatif = "0.15"
itertools = "0.10.1"
jep106 = "0.2"
lazy_static = "1.4.0"
libc = "0.2"
log = {version = "0.4.8", features = ["std"]}
lzss = "0.8"
multimap = "0.8.1"
num-derive = "0.3"
num-traits = "0.2"
parse-size = { version = "1.0", features = ["std"]}
parse_int = "0.4.0"
paste = "0.1"
path-slash = "0.1.4"
postcard = "0.7.0"
pretty-hex = "0.4"
proc-macro2 = "1.0"
quote = "1.0"
rand = "0.8"
ratatui = "0.23.0"
raw-cpuid = { version = "11.0.0", features = ["display"] }
rayon = "1.7"
reedline = "0.11.0"
regex = "1.5.5"
ron = "0.7"
rusb = "0.8.1"
rustc-demangle = "0.1.21"
scroll = "0.10"
serde = { version = "1.0.126", features = ["derive"] }
serde_json = "1.0"
serde-xml-rs = "0.5.1"
sha2 = "0.10.1"
splitty = "0.1.0"
srec = "0.2"
strum = "0.22"
strum_macros = "0.22"
syn = "1.0"
tempfile = "3.3"
termimad = "0.21"
termios = "0.3" # not usable on windows!
thiserror = "1.0"
toml = "0.5"
trycmd = "0.13.2"
winapi = "0.3.9"
zerocopy = "0.6.1"
zip = "0.6.4"

[profile.release]
debug = true

[profile.ci]
inherits = "release"
debug = false
debug-assertions = true

<<<<<<< HEAD
[build-dependencies]
cargo_metadata = { workspace = true }
anyhow = { workspace = true }

[dependencies]
pmbus = { workspace = true }
hif = { workspace = true }
spd = { workspace = true }
humility = { workspace = true }
humility-cortex = { workspace = true }
humility-cmd = { workspace = true }
humility-cli = { workspace = true }
cmd-apptable = { workspace = true }
cmd-auxflash = { workspace = true }
cmd-bankerase = { workspace = true }
cmd-console-proxy = { workspace = true } 
cmd-counters = { workspace = true }
cmd-dashboard = { workspace = true }
cmd-diagnose = { workspace = true }
cmd-debugmailbox = { workspace = true }
cmd-doc = { workspace = true }
cmd-dump = { workspace = true }
cmd-tofino-eeprom = { workspace = true }
cmd-etm = { workspace = true }
cmd-exec = { workspace = true }
cmd-extract = { workspace = true }
cmd-flash = { workspace = true }
cmd-gdb = { workspace = true }
cmd-gimlet = { workspace = true }
cmd-gpio = { workspace = true }
cmd-hash = { workspace = true }
cmd-host = { workspace = true }
cmd-hiffy = { workspace = true }
cmd-hydrate = { workspace = true }
cmd-i2c = { workspace = true }
cmd-ibc = { workspace = true }
cmd-itm = { workspace = true }
cmd-jefe = { workspace = true }
cmd-lpc55gpio = { workspace = true }
cmd-lsusb = { workspace = true }
cmd-manifest = { workspace = true }
cmd-map = { workspace = true }
cmd-monorail = { workspace = true }
cmd-mwocp = { workspace = true }
cmd-net = { workspace = true }
cmd-openocd = { workspace = true }
cmd-pmbus = { workspace = true }
cmd-power = { workspace = true }
cmd-powershelf = { workspace = true }
cmd-probe = { workspace = true }
cmd-qspi = { workspace = true }
cmd-readmem = { workspace = true }
cmd-readvar = { workspace = true }
cmd-rebootleby.workspace = true
cmd-registers = { workspace = true }
cmd-reset = { workspace = true }
cmd-rencm = { workspace = true }
cmd-rendmp = { workspace = true }
cmd-ringbuf = { workspace = true }
cmd-rpc = { workspace = true }
cmd-sbrmi = { workspace = true }
cmd-sensors = { workspace = true }
cmd-spctrl = { workspace = true }
cmd-spd = { workspace = true }
cmd-spi = { workspace = true }
cmd-stackmargin = { workspace = true }
cmd-stmsecure = { workspace = true }
cmd-tasks = { workspace = true }
cmd-test = { workspace = true }
cmd-validate = { workspace = true }
cmd-vpd = { workspace = true }
cmd-writeword = { workspace = true }

fallible-iterator = { workspace = true }
log = { workspace = true }
env_logger = { workspace = true }
bitfield = { workspace = true }
clap = { workspace = true }
csv = { workspace = true }
serde = { workspace = true }
parse_int = { workspace = true }
multimap = { workspace = true }
num-traits = { workspace = true }
num-derive = { workspace = true }
jep106 = { workspace = true }
toml = { workspace = true }
anyhow = { workspace = true }
scroll = { workspace = true }
indicatif = { workspace = true }
colored = { workspace = true }
indexmap = { workspace = true }
reedline = { workspace = true }

=======
>>>>>>> f05ff55b
[patch.crates-io]
libusb1-sys = { git = "https://github.com/oxidecomputer/rusb", branch = "probe-rs-0.12-libusb-v1.0.26" }
hidapi = { git = "https://github.com/oxidecomputer/hidapi-rs", branch = "oxide-stable" }<|MERGE_RESOLUTION|>--- conflicted
+++ resolved
@@ -267,102 +267,6 @@
 debug = false
 debug-assertions = true
 
-<<<<<<< HEAD
-[build-dependencies]
-cargo_metadata = { workspace = true }
-anyhow = { workspace = true }
-
-[dependencies]
-pmbus = { workspace = true }
-hif = { workspace = true }
-spd = { workspace = true }
-humility = { workspace = true }
-humility-cortex = { workspace = true }
-humility-cmd = { workspace = true }
-humility-cli = { workspace = true }
-cmd-apptable = { workspace = true }
-cmd-auxflash = { workspace = true }
-cmd-bankerase = { workspace = true }
-cmd-console-proxy = { workspace = true } 
-cmd-counters = { workspace = true }
-cmd-dashboard = { workspace = true }
-cmd-diagnose = { workspace = true }
-cmd-debugmailbox = { workspace = true }
-cmd-doc = { workspace = true }
-cmd-dump = { workspace = true }
-cmd-tofino-eeprom = { workspace = true }
-cmd-etm = { workspace = true }
-cmd-exec = { workspace = true }
-cmd-extract = { workspace = true }
-cmd-flash = { workspace = true }
-cmd-gdb = { workspace = true }
-cmd-gimlet = { workspace = true }
-cmd-gpio = { workspace = true }
-cmd-hash = { workspace = true }
-cmd-host = { workspace = true }
-cmd-hiffy = { workspace = true }
-cmd-hydrate = { workspace = true }
-cmd-i2c = { workspace = true }
-cmd-ibc = { workspace = true }
-cmd-itm = { workspace = true }
-cmd-jefe = { workspace = true }
-cmd-lpc55gpio = { workspace = true }
-cmd-lsusb = { workspace = true }
-cmd-manifest = { workspace = true }
-cmd-map = { workspace = true }
-cmd-monorail = { workspace = true }
-cmd-mwocp = { workspace = true }
-cmd-net = { workspace = true }
-cmd-openocd = { workspace = true }
-cmd-pmbus = { workspace = true }
-cmd-power = { workspace = true }
-cmd-powershelf = { workspace = true }
-cmd-probe = { workspace = true }
-cmd-qspi = { workspace = true }
-cmd-readmem = { workspace = true }
-cmd-readvar = { workspace = true }
-cmd-rebootleby.workspace = true
-cmd-registers = { workspace = true }
-cmd-reset = { workspace = true }
-cmd-rencm = { workspace = true }
-cmd-rendmp = { workspace = true }
-cmd-ringbuf = { workspace = true }
-cmd-rpc = { workspace = true }
-cmd-sbrmi = { workspace = true }
-cmd-sensors = { workspace = true }
-cmd-spctrl = { workspace = true }
-cmd-spd = { workspace = true }
-cmd-spi = { workspace = true }
-cmd-stackmargin = { workspace = true }
-cmd-stmsecure = { workspace = true }
-cmd-tasks = { workspace = true }
-cmd-test = { workspace = true }
-cmd-validate = { workspace = true }
-cmd-vpd = { workspace = true }
-cmd-writeword = { workspace = true }
-
-fallible-iterator = { workspace = true }
-log = { workspace = true }
-env_logger = { workspace = true }
-bitfield = { workspace = true }
-clap = { workspace = true }
-csv = { workspace = true }
-serde = { workspace = true }
-parse_int = { workspace = true }
-multimap = { workspace = true }
-num-traits = { workspace = true }
-num-derive = { workspace = true }
-jep106 = { workspace = true }
-toml = { workspace = true }
-anyhow = { workspace = true }
-scroll = { workspace = true }
-indicatif = { workspace = true }
-colored = { workspace = true }
-indexmap = { workspace = true }
-reedline = { workspace = true }
-
-=======
->>>>>>> f05ff55b
 [patch.crates-io]
 libusb1-sys = { git = "https://github.com/oxidecomputer/rusb", branch = "probe-rs-0.12-libusb-v1.0.26" }
 hidapi = { git = "https://github.com/oxidecomputer/hidapi-rs", branch = "oxide-stable" }