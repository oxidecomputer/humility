--- conflicted
+++ resolved
@@ -47,11 +47,7 @@
     pub environment: Option<String>,
 
     /// target to use from specified environment
-<<<<<<< HEAD
-    #[clap(long, short, env = "HUMILITY_TARGET", requires = "envrionment",
-=======
     #[clap(long, short, env = "HUMILITY_TARGET", requires = "environment",
->>>>>>> fe86890b
         conflicts_with_all = &["dump", "probe"])]
     pub target: Option<String>,
 
