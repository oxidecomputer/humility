--- conflicted
+++ resolved
@@ -1029,29 +1029,7 @@
                     segment: device.segment,
                     address: device.address,
                     description: device.description.clone(),
-                    class: match &device.pmbus {
-                        Some(pmbus) => HubrisI2cDeviceClass::Pmbus {
-                            rails: match &pmbus.rails {
-                                Some(rails) => rails.to_vec(),
-                                None => vec![],
-                            },
-                        },
-                        None => match &device.power {
-                            Some(power) => {
-                                if power.pmbus {
-                                    HubrisI2cDeviceClass::Pmbus {
-                                        rails: match &power.rails {
-                                            Some(rails) => rails.to_vec(),
-                                            None => vec![],
-                                        },
-                                    }
-                                } else {
-                                    HubrisI2cDeviceClass::Unspecified
-                                }
-                            }
-                            None => HubrisI2cDeviceClass::Unspecified,
-                        },
-                    },
+                    class: HubrisI2cDeviceClass::from(device),
                     removable: device.removable.unwrap_or(false),
                 });
             }
@@ -2512,34 +2490,10 @@
                         bail!("task {} has bad regions addr 0x{:x}", i, taddr);
                     }
 
-<<<<<<< HEAD
-        elf.program_headers
-            .iter()
-            .filter(|h| h.p_type == goblin::elf::program_header::PT_LOAD)
-            .map(|h| HubrisRegion {
-                daddr: None,
-                base: h.p_vaddr as u32,
-                size: h.p_memsz as u32,
-                mapsize: h.p_memsz as u32,
-                attr: HubrisRegionAttr {
-                    read: h.p_flags & PF_R != 0,
-                    write: h.p_flags & PF_W != 0,
-                    execute: h.p_flags & PF_X != 0,
-                    device: false,
-                    dma: false,
-                    external: false,
-                },
-                tasks: vec![task],
-            })
-            .for_each(|region| {
-                self.loaded.insert(region.base, region);
-            });
-=======
                     core.read_8(taddr, &mut indices).context(format!(
                         "failed to read region desriptors for task {} at 0x{:x}",
                         i, taddr)
                     )?;
->>>>>>> 07509e85
 
                     if size == 1 {
                         for ndx in &indices {
@@ -2560,24 +2514,6 @@
                             let ndx =
                                 u32::from_le_bytes(ndx.try_into().unwrap());
 
-<<<<<<< HEAD
-            if let (Some(base), Some(start)) = kstack {
-                let region = HubrisRegion {
-                    daddr: None,
-                    base,
-                    size: start - base,
-                    mapsize: start - base,
-                    attr: HubrisRegionAttr {
-                        read: true,
-                        write: true,
-                        execute: false,
-                        device: false,
-                        dma: false,
-                        external: false,
-                    },
-                    tasks: vec![task],
-                };
-=======
                             // Check that the reference is properly aligned for
                             // the RegionDesc type.
                             let offset = ndx - rdescs.addr;
@@ -2590,7 +2526,6 @@
                     } else {
                         panic!("Invalid size: {size}");
                     }
->>>>>>> 07509e85
 
                     rval.push(r);
                 }
@@ -2827,22 +2762,7 @@
                     rval.insert(reg, val);
                 }
 
-<<<<<<< HEAD
-                self.manifest.i2c_devices.push(HubrisI2cDevice {
-                    device: device.device.clone(),
-                    name: device.name.clone(),
-                    controller,
-                    port,
-                    mux: device.mux,
-                    segment: device.segment,
-                    address: device.address,
-                    description: device.description.clone(),
-                    class: HubrisI2cDeviceClass::from(device),
-                    removable: device.removable.unwrap_or(false),
-                });
-=======
                 return Ok(rval);
->>>>>>> 07509e85
             }
         };
 
@@ -3171,27 +3091,6 @@
         Err(anyhow!("unknown size for type {}", goff))
     }
 
-<<<<<<< HEAD
-        // Apply TOML patches, if `patches.toml` is present in the archive.
-        if let Ok(mut patches) = byname!("patches.toml") {
-            let mut patch_str = String::new();
-            patches.read_to_string(&mut patch_str)?;
-            let patches: HubrisConfigPatches =
-                toml::from_slice(patch_str.as_bytes())?;
-            config.name = patches.name;
-            for (task, features) in patches.features {
-                config
-                    .tasks
-                    .get_mut(&task)
-                    .unwrap()
-                    .features
-                    .get_or_insert_with(Default::default)
-                    .extend(features.into_iter());
-            }
-        }
-
-        let config = config; // remove mutability
-=======
     pub fn printfmt(
         &self,
         buf: &[u8],
@@ -3207,7 +3106,6 @@
             0,
         )?
         .format(self, fmt, &mut rval)?;
->>>>>>> 07509e85
 
         let out = std::str::from_utf8(&rval)?.to_owned();
         Ok(out)
@@ -3327,32 +3225,6 @@
         let segments = self.dump_segments(core, task, true)?;
         let nsegs = segments.len();
 
-<<<<<<< HEAD
-        //
-        // And now we need to find the tasks.  Note that we depend on the
-        // fact that these are stored in task ID order in the
-        // archive.
-        //
-        Self::for_each_task(&mut archive, |path, buffer| {
-            self.load_object(
-                path.file_name().unwrap().to_str().unwrap(),
-                HubrisTask::Task(id),
-                buffer,
-            )?;
-            id += 1;
-            Ok(())
-        })?;
-
-        //
-        // Now that we have loaded our tasks, load our extern regions.
-        //
-        self.extern_regions = ExternRegions::load(self, &mut archive, &config)?;
-
-        //
-        // Post-process our enums and structs to add their fully scoped names.
-        //
-        let mut work = vec![];
-=======
         macro_rules! pad {
             ($size:expr) => {
                 ((4 - ($size & 0b11)) & 0b11) as u32
@@ -3360,7 +3232,6 @@
         }
 
         let pad = [0u8; 4];
->>>>>>> 07509e85
 
         let ctx = goblin::container::Ctx::new(
             goblin::container::Container::Little,
@@ -3417,19 +3288,8 @@
         header.e_phoff = header.e_ehsize as u64;
         header.e_phnum = (notes.len() + nsegs) as u16;
 
-<<<<<<< HEAD
-    fn for_each_task<F: FnMut(&Path, &[u8]) -> Result<()>>(
-        archive: &mut zip::ZipArchive<Cursor<&[u8]>>,
-        mut f: F,
-    ) -> Result<()> {
-        for i in 0..archive.len() {
-            let mut file = archive.by_index(i)?;
-            let path = Path::new(file.name());
-            let pieces = path.iter().collect::<Vec<_>>();
-=======
         let mut offset = header.e_phoff as u32
             + (header.e_phentsize * header.e_phnum) as u32;
->>>>>>> 07509e85
 
         let filename = match dumpfile {
             Some(filename) => filename.to_owned(),
@@ -4489,39 +4349,8 @@
                     gimli::constants::DW_TAG_enumerator => {
                         let parent = stack[depth as usize - 1];
 
-<<<<<<< HEAD
-        //
-        // Add a region for our kernel heap+bss, for which we don't have a
-        // descriptor.
-        //
-        for module in
-            self.modules.values().filter(|m| m.task == HubrisTask::Kernel)
-        {
-            if let (Some(sheapbss), Some(eheapbss)) = module.heapbss {
-                regions.insert(
-                    sheapbss,
-                    HubrisRegion {
-                        daddr: None,
-                        base: sheapbss,
-                        size: eheapbss - sheapbss,
-                        mapsize: eheapbss - sheapbss,
-                        attr: HubrisRegionAttr {
-                            read: true,
-                            write: true,
-                            execute: false,
-                            device: false,
-                            dma: false,
-                            external: false,
-                        },
-                        tasks: vec![HubrisTask::Kernel],
-                    },
-                );
-            }
-        }
-=======
                         self.dwarf_enum_variant(&dwarf, &unit, entry, parent)?;
                     }
->>>>>>> 07509e85
 
                     gimli::constants::DW_TAG_variant_part => {
                         if depth == 0 {
@@ -4565,34 +4394,9 @@
                         self.dwarf_member(&dwarf, &unit, entry, parent)?;
                     }
 
-<<<<<<< HEAD
-                let task = HubrisTask::Task(i as u32);
-                let dma = attr & DMA != 0;
-
-                let region = HubrisRegion {
-                    daddr: Some(*daddr),
-                    base,
-                    size: if attr & WRITE != 0 {
-                        size
-                    } else {
-                        mapsize(attr, base, size)
-                    },
-                    mapsize: size,
-                    attr: HubrisRegionAttr {
-                        read: attr & READ != 0,
-                        write: attr & WRITE != 0,
-                        execute: attr & EXECUTE != 0,
-                        device: attr & DEVICE != 0,
-                        dma,
-                        external: self.extern_regions.external(base, task, dma),
-                    },
-                    tasks: vec![HubrisTask::Task(i as u32)],
-                };
-=======
                     gimli::constants::DW_TAG_union_type => {
                         self.dwarf_union(&dwarf, &unit, entry)?;
                     }
->>>>>>> 07509e85
 
                     _ => {}
                 }
@@ -5117,37 +4921,6 @@
         let mut size = None;
         let mut dgoff = None;
 
-<<<<<<< HEAD
-        Ok(match task {
-            None => regions
-                .values()
-                .filter(|&r| !r.attr.device && !r.attr.external)
-                .filter(|&r| include_nonwritable || r.attr.write)
-                .map(|r| (r.base, r.size))
-                .collect::<Vec<_>>(),
-            Some(task) => {
-                let t = HubrisTask::Task(task.id as u32);
-
-                //
-                // In an act of selfless charity, we want to accommodate
-                // running on a Hubris that predates the functionality to
-                // allow for Jefe to dump DMA regions for a task -- which we
-                // approximate by the absence of memory metadata.
-                //
-                let exclude_dma =
-                    matches!(self.extern_regions, ExternRegions::ByTask(_));
-
-                let mut segments = regions
-                    .values()
-                    .filter(|&r| !r.attr.device && !r.attr.external)
-                    .filter(|&r| !exclude_dma || !r.attr.dma)
-                    .filter(|&r| {
-                        r.tasks.contains(&t)
-                            || (include_nonwritable && !r.attr.write)
-                    })
-                    .map(|r| (r.base, r.size))
-                    .collect::<Vec<_>>();
-=======
         while let Some(attr) = attrs.next()? {
             match attr.name() {
                 gimli::constants::DW_AT_name => {
@@ -5157,7 +4930,6 @@
                 gimli::constants::DW_AT_type => {
                     dgoff = self.dwarf_value_goff(unit, &attr.value());
                 }
->>>>>>> 07509e85
 
                 gimli::constants::DW_AT_byte_size => {
                     if let gimli::AttributeValue::Udata(value) = attr.value() {
@@ -5279,23 +5051,6 @@
             self.basetypes.insert(goff, HubrisBasetype { encoding, size });
         }
 
-<<<<<<< HEAD
-        let filename = match dumpfile {
-            Some(filename) => filename.to_owned(),
-            None => {
-                let prefix = match task {
-                    Some(task) => {
-                        let t = HubrisTask::Task(task.id as u32);
-                        format!("hubris.core.{}.", self.lookup_module(t)?.name)
-                    }
-                    None => "hubris.core.".to_string(),
-                };
-
-                (0..)
-                    .map(|i| format!("{prefix}{i}"))
-                    .find(|f| std::fs::File::open(f).is_err())
-                    .unwrap()
-=======
         if let Some(name) = name {
             self.basetypes_byname.insert(String::from(name), goff);
         }
@@ -5326,7 +5081,6 @@
                     name = dwarf_name(dwarf, attr.value());
                 }
                 _ => {}
->>>>>>> 07509e85
             }
         }
 
@@ -5495,16 +5249,6 @@
             self.structs_byname.insert(name.to_string(), goff);
         }
 
-<<<<<<< HEAD
-        let cursor = Cursor::new(self.archive.as_slice());
-        let mut archive = zip::ZipArchive::new(cursor)?;
-        Self::for_each_task(&mut archive, |path, buffer| {
-            let file_name = p.join(path.file_name().unwrap());
-            std::fs::write(file_name, buffer)?;
-            Ok(())
-        })?;
-=======
->>>>>>> 07509e85
         Ok(())
     }
 
@@ -5600,19 +5344,6 @@
         Err(anyhow!("missing address range for {}", goff))
     }
 
-<<<<<<< HEAD
-    pub fn lookup_external_byaddr(&self, addr: u32) -> Option<&String> {
-        self.extern_regions.lookup_byaddr(addr)
-    }
-
-    pub fn lookup_i2c_bus(&self, bus: &str) -> Result<&HubrisI2cBus> {
-        self.manifest
-            .i2c_buses
-            .iter()
-            .find(|&b| b.name == Some(bus.to_string()))
-            .ok_or_else(|| anyhow!("couldn't find bus {}", bus))
-    }
-=======
     fn dwarf_subprogram<R: gimli::Reader<Offset = usize>>(
         &mut self,
         dwarf: &gimli::Dwarf<gimli::EndianSlice<gimli::LittleEndian>>,
@@ -5626,7 +5357,6 @@
         let mut linkage_name = None;
         let mut addr = None;
         let mut len = None;
->>>>>>> 07509e85
 
         let goff = self.dwarf_goff(unit, entry);
 
