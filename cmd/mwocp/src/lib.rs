--- conflicted
+++ resolved
@@ -45,11 +45,7 @@
 use indicatif::{HumanBytes, HumanDuration};
 use indicatif::{ProgressBar, ProgressStyle};
 use pmbus::commands::mwocp68::*;
-<<<<<<< HEAD
-use std::fs::{self};
-=======
 use std::fs;
->>>>>>> c173cdc8
 use std::thread;
 use std::time::Instant;
 
@@ -308,15 +304,9 @@
 
     check_str_result(&results[0], "MFR_ID", MWOCP68_MFR_ID)?;
     check_str_result(&results[1], "MFR_MODEL", MWOCP68_MFR_MODEL)?;
-<<<<<<< HEAD
 
     let revision = str_result(&results[2], "MFR_REVISION")?;
-    msg!("MFR_REVISION is {revision}");
-=======
-    let revision = str_result(&results[2], "MFR_REVISION")?;
-
     msg!("starting update; revision is currently {revision}");
->>>>>>> c173cdc8
 
     let bytes = if let Some(filename) = subargs.flash {
         fs::read(filename)?
@@ -326,14 +316,8 @@
     };
 
     //
-<<<<<<< HEAD
-    // The sequence here is outlined in depth in both the documentation and
-    // in the Hubris MWOCP68 driver code that does this in situ -- and it
-    // starts with writing the boot loader key.
-=======
     // We're going to perform the process outlined by Murata, albeit in a very
     // straightline fashion.  First, write the boot loader key...
->>>>>>> c173cdc8
     //
     msg!("writing boot loader key");
 
@@ -408,13 +392,7 @@
 
     let results = context.run(core, ops.as_slice(), None)?;
     check_results(&results)?;
-<<<<<<< HEAD
-
-    msg!("sleeping for {MWOCP68_BOOT_DELAY} seconds...");
-    thread::sleep(std::time::Duration::from_secs(MWOCP68_BOOT_DELAY));
-=======
     delay(MWOCP68_BOOT_DELAY);
->>>>>>> c173cdc8
 
     let mut ops = base.clone();
     ops.push(Op::Push(CommandCode::BOOT_LOADER_STATUS as u8));
@@ -438,13 +416,7 @@
 
     let results = context.run(core, ops.as_slice(), None)?;
     check_results(&results)?;
-<<<<<<< HEAD
-
-    msg!("sleeping for {MWOCP68_RESET_DELAY} seconds...");
-    thread::sleep(std::time::Duration::from_secs(MWOCP68_RESET_DELAY));
-=======
     delay(MWOCP68_RESET_DELAY);
->>>>>>> c173cdc8
 
     let mut offs = 0;
     let mut cksum = 0u32;
@@ -549,13 +521,8 @@
     ops.push(Op::Done);
     let results = context.run(core, ops.as_slice(), None)?;
     check_results(&results)?;
-<<<<<<< HEAD
-
-    msg!("sleeping {MWOCP68_CHECKSUM_DELAY} seconds");
-    thread::sleep(std::time::Duration::from_secs(MWOCP68_CHECKSUM_DELAY));
-=======
+
     delay(MWOCP68_CHECKSUM_DELAY);
->>>>>>> c173cdc8
 
     let mut ops = base.clone();
     ops.push(Op::Push(CommandCode::BOOT_LOADER_STATUS as u8));
@@ -591,10 +558,8 @@
 
     let results = context.run(core, ops.as_slice(), None)?;
     check_results(&results)?;
-<<<<<<< HEAD
-=======
+
     delay(MWOCP68_REBOOT_DELAY);
->>>>>>> c173cdc8
 
     //
     // Finally, confirm that we are no longer in boot loader mode (that is,
@@ -619,9 +584,6 @@
     let revision = str_result(&results[1], "MFR_REVISION")?;
 
     msg!("update complete; revision is now {revision}");
-
-    let revision = str_result(&results[1], "MFR_REVISION")?;
-    msg!("after update, MFR_REVISION is {revision}");
 
     Ok(())
 }
